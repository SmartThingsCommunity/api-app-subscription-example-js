--- conflicted
+++ resolved
@@ -155,14 +155,8 @@
 		await ctx.api.installedApps.delete()
 
 		// Delete the session data
-<<<<<<< HEAD
 		req.session = null
 		res.redirect('/')
-=======
-		req.session.destroy(() => {
-			res.redirect('/')
-		})
->>>>>>> 9e74975c
 	}
 	catch (error) {
 		res.redirect('/')
@@ -174,7 +168,6 @@
  */
 server.get('/oauth/callback', async (req, res, next) => {
 
-<<<<<<< HEAD
 	try {
 		// Store the SmartApp context including access and refresh tokens. Returns a context object for use in making
 		// API calls to SmartThings
@@ -189,15 +182,6 @@
 			locationName: location.name,
 			installedAppId: ctx.installedAppId
 		}
-=======
-	// Store the SmartApp context including access and refresh tokens. Returns a context object for use in making
-	// API calls to SmartThings
-	const ctx = await apiApp.handleOAuthCallback(req)
-
-	// Remove any existing subscriptions and ubscribe to device switch events
-	await ctx.api.subscriptions.delete()
-	await ctx.api.subscriptions.subscribeToCapability('switch', 'switch', 'switchHandler');
->>>>>>> 9e74975c
 
 		// Remove any existing subscriptions and unsubscribe to device switch events
 		await ctx.api.subscriptions.delete()
@@ -257,4 +241,6 @@
 server.listen(port);
 console.log(`\nWebsite URL -- Use this URL to log into SmartThings and connect this app to your account:\n${serverUrl}\n`);
 console.log(`Redirect URI -- Copy this value into the "Redirection URI(s)" field in the Developer Workspace:\n${redirectUri}`);
-
+console.log(`Target URL -- Use this URL to log into SmartThings and connect this app to your account:\n${serverUrl}\n`);
+
+
